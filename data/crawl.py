from pathlib import Path
from pprint import pprint  # noqa: F401
import re
import json

from bs4 import BeautifulSoup
import requests
import typer

cli = typer.Typer(pretty_exceptions_show_locals=False)

model_dir = Path(__file__).parent


def save_json(path, data):
    with open(path, "w") as f:
        json.dump(data, f, indent=4)


def download_aws_sdk(service: str, *, commit: str):
    url = f"https://github.com/awslabs/aws-sdk-rust/raw/{commit}/aws-models/{service}.json"
    resp = requests.get(url)
    assert resp.status_code == 200
    assert resp.json()
    with open(model_dir / f"{service}.json", "w") as f:
        f.write(resp.text)


@cli.command()
def download_s3_model():
    # https://github.com/awslabs/aws-sdk-rust/commits/main/aws-models/s3.json
    download_aws_sdk("s3", commit="2c2a06e583392266669e075d4a47489d6da1e055")


@cli.command()
def download_sts_model():
    # https://github.com/awslabs/aws-sdk-rust/commits/main/aws-models/sts.json
    download_aws_sdk("sts", commit="13eb310a6cbb4912f0a44db2fb2fca0b2bfee5d1")


@cli.command()
def crawl_error_codes():
    url = "https://docs.aws.amazon.com/AmazonS3/latest/API/ErrorResponses.html"

    html = requests.get(url).text

    soup = BeautifulSoup(html, "lxml")

    kinds = [
        ("S3", "ErrorCodeList"),
        ("Replication", "ReplicationErrorCodeList"),
        ("Tagging", "S3TaggingErrorCodeList"),
        ("SelectObjectContent", "SelectObjectContentErrorCodeList"),
    ]

    data = {}

    for kind, h2_id in kinds:
        h2 = soup.css.select(f"#{h2_id}")[0]  # type:ignore

        # find the next table
        table = None
        for e in h2.next_elements:
            if e.name == "table":  # type:ignore
                table = e
                break
        assert table is not None

        th_list = table.css.select("th")  # type:ignore
        assert th_list[0].text in ("Error code", "Error Code")
        assert th_list[1].text == "Description"
        assert th_list[2].text in ("HTTP status code", "HTTP Status Code")

        tr_list = table.css.select("tr")[1:]  # type:ignore
        tr_list = [[e for e in tr.children if e.name == "td"] for tr in tr_list]

        ans = []
        for td_list in tr_list:
<<<<<<< HEAD
            t0 = td_list[0].text.strip()
=======
            td0_code = td_list[0].css.select("code")
            if td0_code:
                t0 = td0_code[0].text.strip()
            else:
                t0 = td_list[0].text.strip()

>>>>>>> 0d0ba3e2
            t1 = td_list[1].text.strip()
            t2 = td_list[2].text.strip()

            error_code = t0

            description = re.sub(r"\n\t+", " ", t1).strip()

            if t2 == "N/A":
                http_status_code = None
            else:
                m = re.match(r"(\d{3})[\s\S]*", t2)
                assert m is not None, f"t2: {repr(t2)}"
                http_status_code = int(m.group(1))

            ans.append(
                {
                    "code": error_code,
                    "description": description,
                    "http_status_code": http_status_code,
                }
            )

        ans.sort(key=lambda x: x["code"])
        data[kind] = ans

    save_json(model_dir / "s3_error_codes.json", data)


@cli.command()
def update():
    download_s3_model()
    download_sts_model()
    crawl_error_codes()


if __name__ == "__main__":
    cli()<|MERGE_RESOLUTION|>--- conflicted
+++ resolved
@@ -76,16 +76,11 @@
 
         ans = []
         for td_list in tr_list:
-<<<<<<< HEAD
-            t0 = td_list[0].text.strip()
-=======
             td0_code = td_list[0].css.select("code")
             if td0_code:
                 t0 = td0_code[0].text.strip()
             else:
                 t0 = td_list[0].text.strip()
-
->>>>>>> 0d0ba3e2
             t1 = td_list[1].text.strip()
             t2 = td_list[2].text.strip()
 
