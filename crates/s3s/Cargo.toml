--- conflicted
+++ resolved
@@ -30,13 +30,8 @@
 chrono = { version = "0.4.38", default-features = false }
 crc32c = "0.6.8"
 crc32fast = "1.4.2"
-<<<<<<< HEAD
 digest = "0.11.0-pre.9"
-futures = { version = "0.3.30", default-features = false, features = ["std"] }
-=======
-digest = "0.10.7"
 futures = { version = "0.3.31", default-features = false, features = ["std"] }
->>>>>>> e5db7a0d
 hex-simd = "0.8.0"
 hmac = "0.13.0-pre.4"
 http-body = "1.0.1"
