#![cfg_attr(docsrs, feature(doc_cfg))]
#![forbid(unsafe_code)]
#![deny(
    clippy::all, //
    clippy::cargo, //
    clippy::pedantic, //
    clippy::self_named_module_files, //
)]
#![warn(
    clippy::dbg_macro, //
)]
#![allow(
    clippy::bool_assert_comparison,  // I don't like `assert!(!expression)`. It's very misleading.
    clippy::multiple_crate_versions, // Sometimes not fixable
    clippy::module_name_repetitions,
    clippy::single_match_else,
    clippy::wildcard_imports,
    clippy::let_underscore_untyped,
    clippy::inline_always,
)]

#[macro_use]
mod utils;

#[macro_use]
mod error;

mod http;
mod ops;
mod request;
mod response;
mod s3_trait;
mod sig_v2;
mod sig_v4;
mod xml;

pub mod header;

pub mod auth;
pub mod dto;
pub mod path;
pub mod service;
pub mod stream;

<<<<<<< HEAD
pub mod keep_alive_body;
=======
pub mod checksum;
>>>>>>> b089118a

pub use self::error::*;
pub use self::http::Body;
pub use self::request::S3Request;
pub use self::response::S3Response;
pub use self::s3_trait::S3;<|MERGE_RESOLUTION|>--- conflicted
+++ resolved
@@ -42,11 +42,8 @@
 pub mod service;
 pub mod stream;
 
-<<<<<<< HEAD
+pub mod checksum;
 pub mod keep_alive_body;
-=======
-pub mod checksum;
->>>>>>> b089118a
 
 pub use self::error::*;
 pub use self::http::Body;
