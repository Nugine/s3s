use crate::fs::FileSystem;
use crate::utils::*;

use s3s::dto::*;
use s3s::s3_error;
use s3s::S3Result;
use s3s::S3;
use s3s::{S3Request, S3Response};

use std::collections::VecDeque;
use std::io;
use std::ops::Neg;
use std::ops::Not;
use std::path::PathBuf;

use tokio::fs;
use tokio::io::AsyncSeekExt;
use tokio::io::BufWriter;
use tokio_util::io::ReaderStream;

use futures::TryStreamExt;
use md5::{Digest, Md5};
use numeric_cast::NumericCast;
use rust_utils::default::default;
use tracing::debug;
use uuid::Uuid;

#[async_trait::async_trait]
impl S3 for FileSystem {
    #[tracing::instrument]
    async fn create_bucket(&self, req: S3Request<CreateBucketInput>) -> S3Result<S3Response<CreateBucketOutput>> {
        let input = req.input;
        let path = self.get_bucket_path(&input.bucket)?;

        if path.exists() {
            return Err(s3_error!(BucketAlreadyExists));
        }

        try_!(fs::create_dir(&path).await);

        let output = CreateBucketOutput::default(); // TODO: handle other fields
        Ok(S3Response::new(output))
    }

    #[tracing::instrument]
    async fn copy_object(&self, req: S3Request<CopyObjectInput>) -> S3Result<S3Response<CopyObjectOutput>> {
        let input = req.input;
        let (bucket, key) = match input.copy_source {
            CopySource::AccessPoint { .. } => return Err(s3_error!(NotImplemented)),
            CopySource::Bucket { ref bucket, ref key, .. } => (bucket, key),
        };

        let src_path = self.get_object_path(bucket, key)?;
        let dst_path = self.get_object_path(&input.bucket, &input.key)?;

        if src_path.exists().not() {
            return Err(s3_error!(NoSuchKey));
        }

<<<<<<< HEAD
        let prefix = dst_path.parent().unwrap();
        fs::create_dir_all(prefix).await.unwrap();
=======
        if self.get_bucket_path(&input.bucket)?.exists().not() {
            return Err(s3_error!(NoSuchBucket));
        }
>>>>>>> 1a918810

        let file_metadata = try_!(fs::metadata(&src_path).await);
        let last_modified = Timestamp::from(try_!(file_metadata.modified()));

        let _ = try_!(fs::copy(&src_path, &dst_path).await);

        debug!(from = %src_path.display(), to = %dst_path.display(), "copy file");

        let src_metadata_path = self.get_metadata_path(bucket, key)?;
        if src_metadata_path.exists() {
            let dst_metadata_path = self.get_metadata_path(&input.bucket, &input.key)?;
            let _ = try_!(fs::copy(src_metadata_path, dst_metadata_path).await);
        }

        let md5_sum = self.get_md5_sum(bucket, key).await?;

        let copy_object_result = CopyObjectResult {
            e_tag: Some(format!("\"{md5_sum}\"")),
            last_modified: Some(last_modified),
            ..Default::default()
        };

        let output = CopyObjectOutput {
            copy_object_result: Some(copy_object_result),
            ..Default::default()
        };
        Ok(S3Response::new(output))
    }

    #[tracing::instrument]
    async fn delete_bucket(&self, req: S3Request<DeleteBucketInput>) -> S3Result<S3Response<DeleteBucketOutput>> {
        let input = req.input;
        let path = self.get_bucket_path(&input.bucket)?;
        try_!(fs::remove_dir_all(path).await);
        Ok(S3Response::new(DeleteBucketOutput {}))
    }

    #[tracing::instrument]
    async fn delete_object(&self, req: S3Request<DeleteObjectInput>) -> S3Result<S3Response<DeleteObjectOutput>> {
        let input = req.input;
        let path = self.get_object_path(&input.bucket, &input.key)?;
        if input.key.ends_with('/') {
            let mut dir = try_!(fs::read_dir(&path).await);
            let is_empty = try_!(dir.next_entry().await).is_none();
            if is_empty {
                try_!(fs::remove_dir(&path).await);
            }
        } else {
            try_!(fs::remove_file(path).await);
        }
        let output = DeleteObjectOutput::default(); // TODO: handle other fields
        Ok(S3Response::new(output))
    }

    #[tracing::instrument]
    async fn delete_objects(&self, req: S3Request<DeleteObjectsInput>) -> S3Result<S3Response<DeleteObjectsOutput>> {
        let input = req.input;
        let mut objects: Vec<(PathBuf, String)> = Vec::new();
        for object in input.delete.objects {
            let path = self.get_object_path(&input.bucket, &object.key)?;
            if path.exists() {
                objects.push((path, object.key));
            }
        }

        let mut deleted_objects: Vec<DeletedObject> = Vec::new();
        for (path, key) in objects {
            try_!(fs::remove_file(path).await);

            let deleted_object = DeletedObject {
                key: Some(key),
                ..Default::default()
            };

            deleted_objects.push(deleted_object);
        }

        let output = DeleteObjectsOutput {
            deleted: Some(deleted_objects),
            ..Default::default()
        };
        Ok(S3Response::new(output))
    }

    #[tracing::instrument]
    async fn get_bucket_location(&self, req: S3Request<GetBucketLocationInput>) -> S3Result<S3Response<GetBucketLocationOutput>> {
        let input = req.input;
        let path = self.get_bucket_path(&input.bucket)?;

        if !path.exists() {
            return Err(s3_error!(NoSuchBucket));
        }

        let output = GetBucketLocationOutput::default();
        Ok(S3Response::new(output))
    }

    #[tracing::instrument]
    async fn get_object(&self, req: S3Request<GetObjectInput>) -> S3Result<S3Response<GetObjectOutput>> {
        let input = req.input;
        let object_path = self.get_object_path(&input.bucket, &input.key)?;

        let mut file = fs::File::open(&object_path).await.map_err(|e| s3_error!(e, NoSuchKey))?;

        let file_metadata = try_!(file.metadata().await);
        let last_modified = Timestamp::from(try_!(file_metadata.modified()));
        let file_len = file_metadata.len();

        let content_length = match input.range {
            None => file_len,
            Some(range) => {
                let file_range = range.check(file_len)?;
                file_range.end - file_range.start
            }
        };
        let content_length_usize = try_!(usize::try_from(content_length));
        let content_length_i64 = try_!(i64::try_from(content_length));

        match input.range {
            Some(Range::Int { first, .. }) => {
                try_!(file.seek(io::SeekFrom::Start(first)).await);
            }
            Some(Range::Suffix { length }) => {
                let neg_offset = length.numeric_cast::<i64>().neg();
                try_!(file.seek(io::SeekFrom::End(neg_offset)).await);
            }
            None => {}
        }

        let body = bytes_stream(ReaderStream::with_capacity(file, 4096), content_length_usize);

        let object_metadata = self.load_metadata(&input.bucket, &input.key).await?;

        let md5_sum = self.get_md5_sum(&input.bucket, &input.key).await?;

        let output = GetObjectOutput {
            body: Some(StreamingBlob::wrap(body)),
            content_length: content_length_i64,
            last_modified: Some(last_modified),
            metadata: object_metadata,
            e_tag: Some(format!("\"{md5_sum}\"")),
            ..Default::default()
        };
        Ok(S3Response::new(output))
    }

    #[tracing::instrument]
    async fn head_bucket(&self, req: S3Request<HeadBucketInput>) -> S3Result<S3Response<HeadBucketOutput>> {
        let input = req.input;
        let path = self.get_bucket_path(&input.bucket)?;

        if !path.exists() {
            return Err(s3_error!(NoSuchBucket));
        }

        Ok(S3Response::new(HeadBucketOutput {}))
    }

    #[tracing::instrument]
    async fn head_object(&self, req: S3Request<HeadObjectInput>) -> S3Result<S3Response<HeadObjectOutput>> {
        let input = req.input;
        let path = self.get_object_path(&input.bucket, &input.key)?;

        if !path.exists() {
            return Err(s3_error!(NoSuchBucket));
        }

        let file_metadata = try_!(fs::metadata(path).await);
        let last_modified = Timestamp::from(try_!(file_metadata.modified()));
        let file_len = file_metadata.len();

        let object_metadata = self.load_metadata(&input.bucket, &input.key).await?;

        // TODO: detect content type
        let content_type = mime::APPLICATION_OCTET_STREAM;

        let output = HeadObjectOutput {
            content_length: try_!(i64::try_from(file_len)),
            content_type: Some(content_type),
            last_modified: Some(last_modified),
            metadata: object_metadata,
            ..Default::default()
        };
        Ok(S3Response::new(output))
    }

    #[tracing::instrument]
    async fn list_buckets(&self, _: S3Request<ListBucketsInput>) -> S3Result<S3Response<ListBucketsOutput>> {
        let mut buckets: Vec<Bucket> = Vec::new();
        let mut iter = try_!(fs::read_dir(&self.root).await);
        while let Some(entry) = try_!(iter.next_entry().await) {
            let file_type = try_!(entry.file_type().await);
            if file_type.is_dir().not() {
                continue;
            }

            let file_name = entry.file_name();
            let Some(name) = file_name.to_str() else { continue };
            if s3s::path::check_bucket_name(name).not() {
                continue;
            }

            let file_meta = try_!(entry.metadata().await);
            // Not all filesystems/mounts provide all file attributes like created timestamp,
            // therefore we try to fallback to modified if possible.
            // See https://github.com/Nugine/s3s/pull/22 for more details.
            let created_or_modified_date = Timestamp::from(try_!(file_meta.created().or(file_meta.modified())));

            let bucket = Bucket {
                creation_date: Some(created_or_modified_date),
                name: Some(name.to_owned()),
            };
            buckets.push(bucket);
        }

        let output = ListBucketsOutput {
            buckets: Some(buckets),
            owner: None,
        };
        Ok(S3Response::new(output))
    }

    #[tracing::instrument]
    async fn list_objects(&self, req: S3Request<ListObjectsInput>) -> S3Result<S3Response<ListObjectsOutput>> {
        let v2_resp = self.list_objects_v2(req.map_input(Into::into)).await?;

        Ok(v2_resp.map_output(|v2| ListObjectsOutput {
            contents: v2.contents,
            delimiter: v2.delimiter,
            encoding_type: v2.encoding_type,
            name: v2.name,
            prefix: v2.prefix,
            max_keys: v2.max_keys,
            ..Default::default()
        }))
    }

    #[tracing::instrument]
    async fn list_objects_v2(&self, req: S3Request<ListObjectsV2Input>) -> S3Result<S3Response<ListObjectsV2Output>> {
        let input = req.input;
        let path = self.get_bucket_path(&input.bucket)?;

        if path.exists().not() {
            return Err(s3_error!(NoSuchBucket));
        }

        let mut objects: Vec<Object> = default();
        let mut dir_queue: VecDeque<PathBuf> = default();
        dir_queue.push_back(path.clone());

        while let Some(dir) = dir_queue.pop_front() {
            let mut iter = try_!(fs::read_dir(dir).await);
            while let Some(entry) = try_!(iter.next_entry().await) {
                let file_type = try_!(entry.file_type().await);
                if file_type.is_dir() {
                    dir_queue.push_back(entry.path());
                } else {
                    let file_path = entry.path();
                    let key = try_!(file_path.strip_prefix(&path));
                    let Some(key) = key.to_str() else { continue };

                    if let Some(ref prefix) = input.prefix {
                        if !key.starts_with(prefix) {
                            continue;
                        }
                    }

                    let metadata = try_!(entry.metadata().await);
                    let last_modified = Timestamp::from(try_!(metadata.modified()));
                    let size = metadata.len();

                    let object = Object {
                        key: Some(key.to_owned()),
                        last_modified: Some(last_modified),
                        size: try_!(i64::try_from(size)),
                        ..Default::default()
                    };
                    objects.push(object);
                }
            }
        }

        objects.sort_by(|lhs, rhs| {
            let lhs_key = lhs.key.as_deref().unwrap_or("");
            let rhs_key = rhs.key.as_deref().unwrap_or("");
            lhs_key.cmp(rhs_key)
        });

        let key_count = try_!(i32::try_from(objects.len()));

        let output = ListObjectsV2Output {
            key_count,
            max_keys: key_count,
            contents: Some(objects),
            delimiter: input.delimiter,
            encoding_type: input.encoding_type,
            name: Some(input.bucket),
            prefix: input.prefix,
            ..Default::default()
        };
        Ok(S3Response::new(output))
    }

    #[tracing::instrument]
    async fn put_object(&self, req: S3Request<PutObjectInput>) -> S3Result<S3Response<PutObjectOutput>> {
        let input = req.input;
        if let Some(ref storage_class) = input.storage_class {
            let is_valid = ["STANDARD", "REDUCED_REDUNDANCY"].contains(&storage_class.as_str());
            if !is_valid {
                return Err(s3_error!(InvalidStorageClass));
            }
        }

        let PutObjectInput {
            body,
            bucket,
            key,
            metadata,
            content_length,
            ..
        } = input;

        let Some(body) = body else { return Err(s3_error!(IncompleteBody)) };

        if key.ends_with('/') {
            if let Some(len) = content_length {
                if len > 0 {
                    return Err(s3_error!(UnexpectedContent, "Unexpected request body when creating a directory object."));
                }
            }
            let object_path = self.get_object_path(&bucket, &key)?;
            try_!(fs::create_dir_all(&object_path).await);
            let output = PutObjectOutput::default();
            return Ok(S3Response::new(output));
        }

        let object_path = self.get_object_path(&bucket, &key)?;
        if let Some(dir_path) = object_path.parent() {
            try_!(fs::create_dir_all(&dir_path).await);
        }

        let mut md5_hash = Md5::new();
        let stream = body.inspect_ok(|bytes| md5_hash.update(bytes.as_ref()));

        let file = try_!(fs::File::create(&object_path).await);
        let mut writer = BufWriter::new(file);

        let size = copy_bytes(stream, &mut writer).await?;
        let md5_sum = hex(md5_hash.finalize());

        debug!(path = %object_path.display(), ?size, %md5_sum, "write file");

        if let Some(ref metadata) = metadata {
            self.save_metadata(&bucket, &key, metadata).await?;
        }

        let output = PutObjectOutput {
            e_tag: Some(format!("\"{md5_sum}\"")),
            ..Default::default()
        };
        Ok(S3Response::new(output))
    }

    #[tracing::instrument]
    async fn create_multipart_upload(
        &self,
        req: S3Request<CreateMultipartUploadInput>,
    ) -> S3Result<S3Response<CreateMultipartUploadOutput>> {
        let input = req.input;
        let upload_id = self.create_upload_id(req.credentials.as_ref()).await?;

        let output = CreateMultipartUploadOutput {
            bucket: Some(input.bucket),
            key: Some(input.key),
            upload_id: Some(upload_id.to_string()),
            ..Default::default()
        };

        Ok(S3Response::new(output))
    }

    #[tracing::instrument]
    async fn upload_part(&self, req: S3Request<UploadPartInput>) -> S3Result<S3Response<UploadPartOutput>> {
        let UploadPartInput {
            body,
            upload_id,
            part_number,
            ..
        } = req.input;

        let body = body.ok_or_else(|| s3_error!(IncompleteBody))?;

        let upload_id = Uuid::parse_str(&upload_id).map_err(|_| s3_error!(InvalidRequest))?;
        if self.verify_upload_id(req.credentials.as_ref(), &upload_id).await?.not() {
            return Err(s3_error!(AccessDenied));
        }

        let file_path = self.resolve_abs_path(format!(".upload_id-{upload_id}.part-{part_number}"))?;

        let mut md5_hash = Md5::new();
        let stream = body.inspect_ok(|bytes| md5_hash.update(bytes.as_ref()));

        let file = try_!(fs::File::create(&file_path).await);
        let mut writer = BufWriter::new(file);

        let size = copy_bytes(stream, &mut writer).await?;
        let md5_sum = hex(md5_hash.finalize());

        debug!(path = %file_path.display(), ?size, %md5_sum, "write file");

        let output = UploadPartOutput {
            e_tag: Some(format!("\"{md5_sum}\"")),
            ..Default::default()
        };
        Ok(S3Response::new(output))
    }

    #[tracing::instrument]
    async fn list_parts(&self, req: S3Request<ListPartsInput>) -> S3Result<ListPartsOutput> {
        let ListPartsInput {
            bucket, key, upload_id, ..
        } = req.input;

        let mut parts: Vec<Part> = Vec::new();
        let directory_iterator = fs::read_dir(&self.root).await;
        if let Ok(mut iter) = directory_iterator {
            while let Some(entry) = try_!(iter.next_entry().await) {
                let file_type = try_!(entry.file_type().await);
                if file_type.is_file().not() {
                    continue;
                }

                let file_name = entry.file_name();
                let Some(name) = file_name.to_str() else { continue };
                if !name.starts_with(format!(".upload_id-{}", upload_id).as_str()) {
                    continue;
                }

                let file_meta = try_!(entry.metadata().await);
                let last_modified = Timestamp::from(try_!(file_meta.modified()));
                let size = file_meta.len() as i64;

                let part_segment = name.strip_prefix(format!(".upload_id-{}", upload_id).as_str()).unwrap();
                let part_number = part_segment.strip_prefix(".part-").unwrap();
                let parsed_part_number = part_number.parse::<i32>().unwrap();

                let part = Part {
                    last_modified: Some(last_modified),
                    part_number: parsed_part_number,
                    size,
                    ..Default::default()
                };
                parts.push(part);
            }
        }

        let output = ListPartsOutput {
            bucket: Some(bucket),
            key: Some(key),
            upload_id: Some(upload_id),
            parts: Some(parts),
            ..Default::default()
        };
        Ok(output)
    }

    #[tracing::instrument]
    async fn complete_multipart_upload(
        &self,
        req: S3Request<CompleteMultipartUploadInput>,
    ) -> S3Result<S3Response<CompleteMultipartUploadOutput>> {
        let CompleteMultipartUploadInput {
            multipart_upload,
            bucket,
            key,
            upload_id,
            ..
        } = req.input;

        let Some(multipart_upload) = multipart_upload else { return Err(s3_error!(InvalidPart)) };

        let upload_id = Uuid::parse_str(&upload_id).map_err(|_| s3_error!(InvalidRequest))?;
        if self.verify_upload_id(req.credentials.as_ref(), &upload_id).await?.not() {
            return Err(s3_error!(AccessDenied));
        }

        self.delete_upload_id(&upload_id).await?;

        let object_path = self.get_object_path(&bucket, &key)?;
        let file = try_!(fs::File::create(&object_path).await);
        let mut writer = BufWriter::new(file);

        let mut cnt: i32 = 0;
        for part in multipart_upload.parts.into_iter().flatten() {
            let part_number = part.part_number;
            cnt += 1;
            if part_number != cnt {
                return Err(s3_error!(InvalidRequest, "invalid part order"));
            }

            let part_path = self.resolve_abs_path(format!(".upload_id-{upload_id}.part-{part_number}"))?;

            let mut reader = try_!(fs::File::open(&part_path).await);
            let size = try_!(tokio::io::copy(&mut reader, &mut writer).await);

            debug!(from = %part_path.display(), to = %object_path.display(), ?size, "write file");
            try_!(fs::remove_file(&part_path).await);
        }
        drop(writer);

        let file_size = try_!(fs::metadata(&object_path).await).len();
        let md5_sum = self.get_md5_sum(&bucket, &key).await?;

        debug!(?md5_sum, path = %object_path.display(), size = ?file_size, "file md5 sum");

        let output = CompleteMultipartUploadOutput {
            bucket: Some(bucket),
            key: Some(key),
            e_tag: Some(format!("\"{md5_sum}\"")),
            ..Default::default()
        };
        Ok(S3Response::new(output))
    }
}<|MERGE_RESOLUTION|>--- conflicted
+++ resolved
@@ -57,14 +57,9 @@
             return Err(s3_error!(NoSuchKey));
         }
 
-<<<<<<< HEAD
-        let prefix = dst_path.parent().unwrap();
-        fs::create_dir_all(prefix).await.unwrap();
-=======
         if self.get_bucket_path(&input.bucket)?.exists().not() {
             return Err(s3_error!(NoSuchBucket));
         }
->>>>>>> 1a918810
 
         let file_metadata = try_!(fs::metadata(&src_path).await);
         let last_modified = Timestamp::from(try_!(file_metadata.modified()));
